--- conflicted
+++ resolved
@@ -100,16 +100,6 @@
 
 ![example](ec2cryptomatic.png)
 
-<<<<<<< HEAD
-## TODO
-
-Lot of work ahead ! :-)
-
-- I'll add the support for non-EBS root volume later
-- I'll work on a Serverless version of this script
-
-=======
->>>>>>> 1d92f426
 ## License
 
 This project is under GPL3 license